# CI/CD Azure DevOps deployment pipeline.
# The following variables can be optionally set for each pipeline run:
# - RUN_FLAG_TERRAFORM: Set to 1 to have `terraform apply`. By default
#   `terraform apply` only runs on the master branch.
# - RUN_FLAG_PROMOTE: Set to 1 to promote the Docker image to `latest` tag if
#   tests are successful. By default this is only done on the master branch.
# - RUN_SET_NAMESPACE: Set to a string to deploy to the given AKS namespace,
#   and not delete the namespace after the build. By default the build deploys to
#   the `master` AKS namespace if run on the master branch, and otherwise to a
#   temporary AKS namespace that is deleted at the end of the build.
# - RUN_CREATE_DEMO_KUSTO: Set to 1 to cause the ADX db creation. this is for
#   just for the demo ADX db and should be set only once after a deletion of
#   that DB (which shouldn't normally happen)
stages:

- stage: build
  displayName: Build
  jobs:
<<<<<<< HEAD
  - job: empty
    pool: server

# - job: security_analysis
#   displayName: Security Analysis

#   pool:
#     # CredScan only runs on Windows
#     vmImage: 'windows-latest'

#   steps:
#   - task: CredScan@2
#     displayName: 'Find credentials in source code'
#     inputs:
#       toolMajorVersion: 'V2'

#   - task: SdtReport@1
#     displayName: 'Security analysis report'
#     inputs:
#       AllTools: false
#       APIScan: false
#       BinSkim: false
#       CodesignValidation: false
#       CredScan: true
#       FortifySCA: false
#       FxCop: false
#       ModernCop: false
#       MSRD: false
#       PoliCheck: false
#       RoslynAnalyzers: false
#       SDLNativeRules: false
#       Semmle: false
#       TSLint: false
#       ToolLogsNotFoundAction: 'Standard'

#   - task: PublishSecurityAnalysisLogs@2
#     displayName: 'Publish security analysis logs'
#     inputs:
#       ArtifactName: 'CodeAnalysisLogs'
#       ArtifactType: 'Container'
#       AllTools: false
#       AntiMalware: false
#       APIScan: false
#       BinSkim: false
#       CodesignValidation: false
#       CredScan: true
#       FortifySCA: false
#       FxCop: false
#       ModernCop: false
#       MSRD: false
#       PoliCheck: false
#       RoslynAnalyzers: false
#       SDLNativeRules: false
#       Semmle: false
#       TSLint: false
#       WebScout: false
#       ToolLogsNotFoundAction: 'Standard'

#   - task: PostAnalysis@1
#     displayName: 'Post security analysis'
#     inputs:
#       AllTools: false
#       APIScan: false
#       BinSkim: false
#       CodesignValidation: false
#       CredScan: true
#       FortifySCA: false
#       FxCop: false
#       ModernCop: false
#       PoliCheck: false
#       RoslynAnalyzers: false
#       SDLNativeRules: false
#       Semmle: false
#       TSLint: false
#       VstsConsole: false
#       ToolLogsNotFoundAction: 'Standard'

#   - task: ComponentGovernanceComponentDetection@0
#     inputs:
#       scanType: 'Register'
#       verbosity: 'Verbose'
#       alertWarningLevel: 'Medium'
#       failOnAlert: true

# - job: build_and_unittest
#   displayName: Build with UnitTests
#   steps:

#   - bash: |
#       # Only build first stage of Dockerfile (build and unit test)
#       docker build --target build --build-arg VersionPrefix="$(SEMANTIC_VERSION)" -t k2bridge-build .
#       # Temporarily create container in order to extract test results file
#       id=$(docker create k2bridge-build)
#       docker cp $id:/app/TestResult.xml .
#       docker cp $id:/app/K2Bridge.Tests.UnitTests/coverage.cobertura.xml .
#       docker rm $id
#     displayName: Docker build & test

#   - task: PublishTestResults@2
#     displayName: Publish test results
#     condition: succeededOrFailed()
#     inputs:
#       testRunner: VSTest
#       testResultsFiles: 'TestResult.xml'
#       failTaskOnFailedTests: true
#       testRunTitle: 'Unit Tests'

#   # Publish the code coverage result (summary and web site)
#   # The summary allows to view the coverage percentage in the summary tab
#   # The web site allows to view which lines are covered directly in Azure Pipeline
#   - task: PublishCodeCoverageResults@1
#     displayName: 'Publish code coverage'
#     inputs:
#       codeCoverageTool: 'Cobertura'
#       summaryFileLocation: 'coverage.cobertura.xml'
#       pathToSources: '$(Build.SourcesDirectory)/K2Bridge/'
#       failIfCoverageEmpty: true

# - job: push_artifacts
#   displayName: Push Artifacts to ACR
#   dependsOn:
#   - security_analysis
#   - build_and_unittest
#   steps:

#   - task: HelmInstaller@1
#     displayName: Helm installer
#     inputs:
#       helmVersionToInstall: $(HELM_VERSION)

#   - task: AzureCLI@1
#     displayName: Login to ACR
#     inputs:
#       azureSubscription: $(ACR_PUSH_SERVICE_CONNECTION)
#       scriptLocation: inlineScript
#       inlineScript: |
#         set -eux  # fail on error

#         az configure --defaults acr="$ACR_NAME"
#         az acr login

#   - bash: |
#       set -eux  # fail on error

#       # Build runtime Docker image
#       # Reuses the cached build stage from the previous docker build task
#       docker build --build-arg VersionPrefix="$SEMANTIC_VERSION" \
#         -t "$ACR_NAME.azurecr.io/k2bridge:$SEMANTIC_VERSION" \
#         .

#         # Build end-to-end test image
#         docker build --target end2endtest \
#           --build-arg VersionPrefix="$SEMANTIC_VERSION" \
#           -t "$ACR_NAME.azurecr.io/k2bridge-test:$SEMANTIC_VERSION" \
#         .

#     displayName: Build Docker Images


#   - task: AzureCLI@1
#     displayName: Push Image
#     inputs:
#       azureSubscription: $(ACR_PUSH_SERVICE_CONNECTION)
#       scriptLocation: inlineScript
#       inlineScript: |
#         set -eux  # fail on error

#         # Push Docker image
#         docker push "$ACR_NAME.azurecr.io/k2bridge:$SEMANTIC_VERSION"
#         docker push "$ACR_NAME.azurecr.io/k2bridge-test:$SEMANTIC_VERSION"

#   - task: AzureCLI@1
#     displayName: Push Helm Charts to ACR
#     inputs:
#       azureSubscription: $(ACR_PUSH_SERVICE_CONNECTION)
#       scriptLocation: inlineScript
#       inlineScript: |
#         # Push Helm chart
#         helm repo add elastic https://helm.elastic.co
#         helm repo update
#         helm dependency update charts/k2bridge
#         empty_dir="$(Build.StagingDirectory)/charts_out"
#         helm package --version "$SEMANTIC_VERSION" charts/k2bridge -d $empty_dir
#         az acr helm push --force "$(ls $empty_dir/*)"

# - job: Terraform
#   displayName: Prepare Terraform
#   steps:

#   - bash: |
#       set -eu
#       az login --service-principal --username $(AKS_SP_CLIENT_ID) --password "$password" --tenant $(TENANT_ID)
#       oid=$(az ad sp show --id  $(AKS_SP_CLIENT_ID) --query objectId -o tsv)
#       echo "##vso[task.setvariable variable=AKS_SP_OBJECT_ID]$oid"
#     displayName: Get AKS SP object ID
#     env:
#       password: $(AKS_SP_CLIENT_SECRET)

#   - template: infrastructure/terraform-tasks-template.yml
#     parameters:
#       TerraformArguments: >-
#         -var resource_group=$(RESOURCE_GROUP)
#         -var vnet_name=$(VNET_NAME)
#         -var aks_name=$(AKS_NAME)
#         -var aks_version=$(AKS_VERSION)
#         -var aks_sp_client_id=$(AKS_SP_CLIENT_ID)
#         -var aks_sp_object_id=$(AKS_SP_OBJECT_ID)
#         -var kusto_name=$(KUSTO_NAME)
#         -var kusto_admin_sp_object_id=$(AKS_SP_OBJECT_ID)
#       # For additional security, pass secret through environment instead of command line.
#       # Terraform recognizes TF_VAR prefixed environment variables.
#       TerraformEnvVariables:
#         TF_VAR_aks_sp_client_secret: $(AKS_SP_CLIENT_SECRET)
=======

  - job: security_analysis
    displayName: Security Analysis

    pool:
      # CredScan only runs on Windows
      vmImage: 'windows-latest'

    steps:
    - task: CredScan@2
      displayName: 'Find credentials in source code'
      inputs:
        toolMajorVersion: 'V2'

    - task: SdtReport@1
      displayName: 'Security analysis report'
      inputs:
        AllTools: false
        APIScan: false
        BinSkim: false
        CodesignValidation: false
        CredScan: true
        FortifySCA: false
        FxCop: false
        ModernCop: false
        MSRD: false
        PoliCheck: false
        RoslynAnalyzers: false
        SDLNativeRules: false
        Semmle: false
        TSLint: false
        ToolLogsNotFoundAction: 'Standard'

    - task: PublishSecurityAnalysisLogs@2
      displayName: 'Publish security analysis logs'
      inputs:
        ArtifactName: 'CodeAnalysisLogs'
        ArtifactType: 'Container'
        AllTools: false
        AntiMalware: false
        APIScan: false
        BinSkim: false
        CodesignValidation: false
        CredScan: true
        FortifySCA: false
        FxCop: false
        ModernCop: false
        MSRD: false
        PoliCheck: false
        RoslynAnalyzers: false
        SDLNativeRules: false
        Semmle: false
        TSLint: false
        WebScout: false
        ToolLogsNotFoundAction: 'Standard'

    - task: PostAnalysis@1
      displayName: 'Post security analysis'
      inputs:
        AllTools: false
        APIScan: false
        BinSkim: false
        CodesignValidation: false
        CredScan: true
        FortifySCA: false
        FxCop: false
        ModernCop: false
        PoliCheck: false
        RoslynAnalyzers: false
        SDLNativeRules: false
        Semmle: false
        TSLint: false
        VstsConsole: false
        ToolLogsNotFoundAction: 'Standard'

    - task: ComponentGovernanceComponentDetection@0
      inputs:
        scanType: 'Register'
        verbosity: 'Verbose'
        alertWarningLevel: 'Medium'
        failOnAlert: true

  - job: build_and_unittest
    displayName: Build with UnitTests
    steps:

    - bash: |
        set -eux  # fail on error
        # Only build first stage of Dockerfile (build and unit test)
        docker build --target build --build-arg VersionPrefix="$(SEMANTIC_VERSION)" -t k2bridge-build .

        # Temporarily create container in order to extract test results file
        id=$(docker create k2bridge-build)
        docker cp $id:/app/TestResult.xml .
        docker cp $id:/app/K2Bridge.Tests.UnitTests/coverage.cobertura.xml .
        docker rm $id
      displayName: Docker build & test

    - task: PublishTestResults@2
      displayName: Publish test results
      condition: succeededOrFailed()
      inputs:
        testRunner: VSTest
        testResultsFiles: 'TestResult.xml'
        failTaskOnFailedTests: true
        testRunTitle: 'Unit Tests'

    # Publish the code coverage result (summary and web site)
    # The summary allows to view the coverage percentage in the summary tab
    # The web site allows to view which lines are covered directly in Azure Pipeline
    - task: PublishCodeCoverageResults@1
      displayName: 'Publish code coverage'
      inputs:
        codeCoverageTool: 'Cobertura'
        summaryFileLocation: 'coverage.cobertura.xml'
        pathToSources: '$(Build.SourcesDirectory)/K2Bridge/'
        failIfCoverageEmpty: true

    - task: HelmInstaller@1
      displayName: Helm installer
      inputs:
        helmVersionToInstall: $(HELM_VERSION)

    - task: AzureCLI@1
      displayName: Build images and charts
      inputs:
        azureSubscription: $(ACR_PUSH_SERVICE_CONNECTION)
        scriptLocation: inlineScript
        inlineScript: |
          set -eux  # fail on error

          az configure --defaults acr="$ACR_NAME"
          az acr login

          # Build runtime Docker image
          # Reuses the cached build stage from the previous docker build task
          docker build --build-arg VersionPrefix="$SEMANTIC_VERSION" \
            -t "$ACR_NAME.azurecr.io/k2bridge:$SEMANTIC_VERSION" \
            .

          # Build end-to-end test image
          docker build --target end2endtest \
            --build-arg VersionPrefix="$SEMANTIC_VERSION" \
            -t "$ACR_NAME.azurecr.io/k2bridge-test:$SEMANTIC_VERSION" \
          .

          # Push Docker image to ACR
          docker push "$ACR_NAME.azurecr.io/k2bridge:$SEMANTIC_VERSION"
          docker push "$ACR_NAME.azurecr.io/k2bridge-test:$SEMANTIC_VERSION"

          # Push Helm chart to ACR
          helm repo add elastic https://helm.elastic.co
          helm repo update
          helm dependency update charts/k2bridge
          empty_dir="$(Build.StagingDirectory)/charts_out"
          helm package --version "$SEMANTIC_VERSION" charts/k2bridge -d $empty_dir
          az acr helm push --force "$(ls $empty_dir/*)"

  - job: Terraform
    displayName: Prepare Terraform
    steps:

    - bash: |
        set -eu
        az login --service-principal --username $(AKS_SP_CLIENT_ID) --password "$password" --tenant $(TENANT_ID)
        oid=$(az ad sp show --id  $(AKS_SP_CLIENT_ID) --query objectId -o tsv)
        echo "##vso[task.setvariable variable=AKS_SP_OBJECT_ID]$oid"
      displayName: Get AKS SP object ID
      env:
        password: $(AKS_SP_CLIENT_SECRET)

    - template: infrastructure/terraform-tasks-template.yml
      parameters:
        TerraformArguments: >-
          -var resource_group=$(RESOURCE_GROUP)
          -var vnet_name=$(VNET_NAME)
          -var aks_name=$(AKS_NAME)
          -var aks_version=$(AKS_VERSION)
          -var aks_sp_client_id=$(AKS_SP_CLIENT_ID)
          -var aks_sp_object_id=$(AKS_SP_OBJECT_ID)
          -var kusto_name=$(KUSTO_NAME)
          -var kusto_admin_sp_object_id=$(AKS_SP_OBJECT_ID)
        # For additional security, pass secret through environment instead of command line.
        # Terraform recognizes TF_VAR prefixed environment variables.
        TerraformEnvVariables:
          TF_VAR_aks_sp_client_secret: $(AKS_SP_CLIENT_SECRET)
>>>>>>> fa853372

- stage: integration_tests
  displayName: Integration Tests
  jobs:
  - job: Tests
<<<<<<< HEAD
    strategy:
      matrix: 
        Elasticsearch6:
          KUSTO_DB_NAME: $(KUSTO_DB)
          CHART_NAME: k2bridge
          ES_QA_NAME: elasticsearchqa
          ES_VERSION: 6.8.5
        Elasticsearch7:
          KUSTO_DB_NAME: $(KUSTO_DB)7
          CHART_NAME: k2bridge7
          ES_QA_NAME: elasticsearchqa7
          ES_VERSION: 7.5.2

=======
>>>>>>> fa853372
    variables:
      CHART_NAME: k2bridge
      ES_QA_NAME: elasticsearchqa
      ES_VERSION: 6.8.5
      ${{ if ne(variables['Build.SourceBranchName'], 'master') }}:
        NOT_MASTER_ES_CONFIG: "--set elasticsearch.replicas=2 --set elasticsearch.minimumMasterNodes=2"
    steps:

    - template: infrastructure/setup-k8s-clients-template.yml

    - task: AzureCLI@1
      displayName: Log into ACR Helm repo
      inputs:
        azureSubscription: $(ACR_PULL_SERVICE_CONNECTION)
        scriptLocation: inlineScript
        inlineScript: |
          set -eu  # fail on error
          az acr helm repo add -n "$(ACR_NAME)"
          KUSTO_URI=$(az kusto cluster show -g $(RESOURCE_GROUP) -n $(KUSTO_NAME) --query uri -o tsv)
          echo "##vso[task.setvariable variable=KUSTO_URI]$KUSTO_URI"

    - bash: |
        set -eux  # fail on error
        helm show chart $(ACR_NAME)/k2bridge
        # List charts before deploying (for job log, useful if rerunning job)
        helm list
        # Deploy chart
        helm upgrade --install "$(CHART_NAME)" $(ACR_NAME)/k2bridge \
          --version "$SEMANTIC_VERSION" \
          --set image.repository=$(ACR_NAME).azurecr.io/k2bridge \
          --set image.tag=$SEMANTIC_VERSION \
          --set replicaCount=2 \
<<<<<<< HEAD
          --set elasticsearch.imageTag=${{ parameters.elasticsearchVersion }} \
=======
          --set elasticsearch.imageTag="$(ES_VERSION)" \
>>>>>>> fa853372
          --set elasticsearch.clusterName="$(CHART_NAME)-es" \
          --set elasticsearch.masterService="$(CHART_NAME)-es-master" \
          --set settings.metadataElasticAddress="http://$(CHART_NAME)-es-master:9200" \
          --set settings.adxClusterUrl="$KUSTO_URI" \
          --set settings.adxDefaultDatabaseName="$(KUSTO_DB_NAME)" \
          --set settings.aadClientId="$(AKS_SP_CLIENT_ID)" \
          --set settings.aadClientSecret="$secret" \
          --set settings.aadTenantId="$TENANT_ID" \
          --set settings.collectTelemetry="$COLLECT_TELEMETRY" \
          --set settings.instrumentationKey="$TELEMETRY_KEY" \
          --set settings.enableQueryLogging=true \
          ${NOT_MASTER_ES_CONFIG:-} #defaults to an empty string
        # List charts after deploying (for job log)
        helm list
      displayName: Install K2Bridge
      env:
        secret: $(AKS_SP_CLIENT_SECRET)

    - bash: |
        set -eux  # fail on error
        helm list
        helm repo add elastic https://helm.elastic.co
        helm upgrade --install "$(ES_QA_NAME)" elastic/elasticsearch \
          --set image=docker.elastic.co/elasticsearch/elasticsearch-oss \
          --set imageTag="$(ES_VERSION)" \
          --set clusterName="$(ES_QA_NAME)" \
          --set replicas=1 \
          --set persistence.enabled=false \
          --set minimumMasterNodes=1 \
          --set antiAffinity="soft" \
          --set esJavaOpts="-Xmx512m -Xms512m" \
          --set resources.requests.cpu="100m" \
          --set resources.requests.memory="1024M" \
          --set limits.cpu="1000m" \
          --set limits.memory="2048M"

      displayName: Install Elasticsearch

    # Deploy a new Kusto db
    # Either if the db name is not set to 'demo' which means it is the Dev CI process
    # Or it is the Demo CI process AND the RUN_CREATE_DEMO_KUSTO was set
    - task: AzureCLI@1
      displayName: Provision Kusto database
<<<<<<< HEAD
      condition: or(and(succeeded(), not(eq(variables['KUSTO_DB_NAME'], 'demo'))), and(succeeded(), eq(variables['KUSTO_DB_NAME'], 'demo'), variables['RUN_CREATE_DEMO_KUSTO']))
=======
      condition: or(and(succeeded(), not(eq(variables['KUSTO_DB'], 'demo'))), and(succeeded(), eq(variables['KUSTO_DB'], 'demo'), variables['RUN_CREATE_DEMO_KUSTO']))
>>>>>>> fa853372
      inputs:
        azureSubscription: $(ACR_PULL_SERVICE_CONNECTION)
        scriptLocation: inlineScript
        inlineScript: |
          set -eux  # fail on error
<<<<<<< HEAD
          az kusto database create -g "$(RESOURCE_GROUP)" --cluster-name "$(KUSTO_NAME)" -n "$(KUSTO_DB_NAME)"
=======
          az kusto database create -g "$(RESOURCE_GROUP)" --cluster-name "$(KUSTO_NAME)" -n "$(KUSTO_DB)"
>>>>>>> fa853372

    - bash: |
        set -eux
        kubectl rollout status deployment "$(CHART_NAME)" --timeout 30m
        kubectl rollout status statefulset "$(CHART_NAME)-es-master" --timeout 30m
        kubectl rollout status statefulset "$(ES_QA_NAME)-master" --timeout 30m
        kubectl run --attach --rm --restart=Never --image=busybox smoke-test-$(CHART_NAME) -- \
          wget -O- http://$(CHART_NAME):8080
      displayName: Await & smoke test

    - task: AzureCLI@1
      displayName: End-to-end test
      inputs:
        azureSubscription: $(ACR_PULL_SERVICE_CONNECTION)
        scriptLocation: inlineScript
        inlineScript: |
          set -eu  # fail on error
          podName="e2e-test-$CHART_NAME"
          KUSTO_URI=$(az kusto cluster show -g $(RESOURCE_GROUP) -n $(KUSTO_NAME) --query uri -o tsv)
          AAD_TOKEN=$(az account get-access-token --resource "$KUSTO_URI" --query accessToken -o tsv)
          kubectl run --restart=Never \
            --image=$(ACR_NAME).azurecr.io/k2bridge-test:$SEMANTIC_VERSION \
            --env=K2BRIDGE_URL=http://$(CHART_NAME):8080 \
            --env=ELASTICSEARCH_URL=http://"$(ES_QA_NAME)"-master:9200 \
            --env=KUSTO_URI=$KUSTO_URI \
            --env=KUSTO_DB=$(KUSTO_DB_NAME) \
            --env=AAD_TOKEN=$AAD_TOKEN \
            "$podName"
          set -x  # enable verbose mode, without exposing $AAD_TOKEN
          kubectl wait --timeout 45m --for=condition=ContainersReady pod "$podName"
          # Read test output from FIFO within container
          kubectl exec "$podName" cat /test-result-pipe > TestResult.xml
          kubectl delete pod "$podName"

    - task: PublishTestResults@2
      displayName: Publish test results
      condition: succeededOrFailed()
      inputs:
        testRunner: VSTest
        testResultsFiles: 'TestResult.xml'
        failTaskOnFailedTests: true
        testRunTitle: 'E2E Tests'

- stage: Cleanup
  dependsOn: integration_tests
<<<<<<< HEAD
  jobs:

  - job: Cleanup
    # Do not delete AKS namespace:
    # - if pipeline was canceled or failed before a Kubernetes namespace was generated
    # - if deploying on master branch
    # - if namespace was manually set with RUN_SET_NAMESPACE
    condition: and(always(), not(variables['RUN_SET_NAMESPACE']))
=======
  # Do not delete AKS namespace:
  # - if pipeline was canceled or failed before a Kubernetes namespace was generated
  # - if deploying on master branch
  # - if namespace was manually set with RUN_SET_NAMESPACE
  condition: and(always(), not(variables['RUN_SET_NAMESPACE']))
  jobs:

  - job: Cleanup
>>>>>>> fa853372
    steps:

    - template: infrastructure/setup-k8s-clients-template.yml

    - task: AzureCLI@1
      displayName: Delete AKS namespace and Kusto database
      condition: and(variables['KUBERNETES_NAMESPACE'], not(eq(variables['KUBERNETES_NAMESPACE'], 'master')))
      inputs:
        azureSubscription: $(ACR_PULL_SERVICE_CONNECTION)
        scriptLocation: inlineScript
        inlineScript: |
          set -eux  # fail on error
          kubectl delete namespace "$KUBERNETES_NAMESPACE"
          az kusto database delete -g "$(RESOURCE_GROUP)" --cluster-name "$(KUSTO_NAME)" -n "$(KUSTO_DB)" -y

- stage: release
  displayName: Release Artifacts
  dependsOn: integration_tests
  jobs:

  - job: Promote
    displayName: Promote Latest Image
    condition: and(succeeded(), or(eq(variables['Build.SourceBranch'], 'refs/heads/master'), variables['RUN_FLAG_PROMOTE']))
    steps:

    - task: AzureCLI@1
      displayName: Tag Docker image as latest
      inputs:
        azureSubscription: $(ACR_PUSH_SERVICE_CONNECTION)
        scriptLocation: inlineScript
        inlineScript: |
          set -eux  # fail on error
          az configure --defaults acr="$ACR_NAME"
          az acr login
          docker pull "$ACR_NAME.azurecr.io/k2bridge:$SEMANTIC_VERSION"
          docker tag \
            "$ACR_NAME.azurecr.io/k2bridge:$SEMANTIC_VERSION" \
            "$ACR_NAME.azurecr.io/k2bridge:latest"
          docker push "$ACR_NAME.azurecr.io/k2bridge:latest"

    - task: AzureCLI@1
      displayName: Tag Docker image as latest for MCR
      inputs:
        azureSubscription: $(ACR_PUSH_SERVICE_CONNECTION)
        scriptLocation: inlineScript
        inlineScript: |
          set -eux  # fail on error
          az configure --defaults acr="$ACR_MCR_NAME"
          az acr login
          docker pull "$ACR_NAME.azurecr.io/k2bridge:$SEMANTIC_VERSION"
          docker tag \
            "$ACR_NAME.azurecr.io/k2bridge:$SEMANTIC_VERSION" \
            "$ACR_MCR_NAME.azurecr.io/public/azuredataexplorer/k2bridge:latest"
          docker push "$ACR_MCR_NAME.azurecr.io/public/azuredataexplorer/k2bridge:latest"
          docker tag \
            "$ACR_NAME.azurecr.io/k2bridge:$SEMANTIC_VERSION" \
            "$ACR_MCR_NAME.azurecr.io/k2bridge:$SEMANTIC_VERSION"
          docker push "$ACR_MCR_NAME.azurecr.io/k2bridge:$SEMANTIC_VERSION"<|MERGE_RESOLUTION|>--- conflicted
+++ resolved
@@ -16,221 +16,6 @@
 - stage: build
   displayName: Build
   jobs:
-<<<<<<< HEAD
-  - job: empty
-    pool: server
-
-# - job: security_analysis
-#   displayName: Security Analysis
-
-#   pool:
-#     # CredScan only runs on Windows
-#     vmImage: 'windows-latest'
-
-#   steps:
-#   - task: CredScan@2
-#     displayName: 'Find credentials in source code'
-#     inputs:
-#       toolMajorVersion: 'V2'
-
-#   - task: SdtReport@1
-#     displayName: 'Security analysis report'
-#     inputs:
-#       AllTools: false
-#       APIScan: false
-#       BinSkim: false
-#       CodesignValidation: false
-#       CredScan: true
-#       FortifySCA: false
-#       FxCop: false
-#       ModernCop: false
-#       MSRD: false
-#       PoliCheck: false
-#       RoslynAnalyzers: false
-#       SDLNativeRules: false
-#       Semmle: false
-#       TSLint: false
-#       ToolLogsNotFoundAction: 'Standard'
-
-#   - task: PublishSecurityAnalysisLogs@2
-#     displayName: 'Publish security analysis logs'
-#     inputs:
-#       ArtifactName: 'CodeAnalysisLogs'
-#       ArtifactType: 'Container'
-#       AllTools: false
-#       AntiMalware: false
-#       APIScan: false
-#       BinSkim: false
-#       CodesignValidation: false
-#       CredScan: true
-#       FortifySCA: false
-#       FxCop: false
-#       ModernCop: false
-#       MSRD: false
-#       PoliCheck: false
-#       RoslynAnalyzers: false
-#       SDLNativeRules: false
-#       Semmle: false
-#       TSLint: false
-#       WebScout: false
-#       ToolLogsNotFoundAction: 'Standard'
-
-#   - task: PostAnalysis@1
-#     displayName: 'Post security analysis'
-#     inputs:
-#       AllTools: false
-#       APIScan: false
-#       BinSkim: false
-#       CodesignValidation: false
-#       CredScan: true
-#       FortifySCA: false
-#       FxCop: false
-#       ModernCop: false
-#       PoliCheck: false
-#       RoslynAnalyzers: false
-#       SDLNativeRules: false
-#       Semmle: false
-#       TSLint: false
-#       VstsConsole: false
-#       ToolLogsNotFoundAction: 'Standard'
-
-#   - task: ComponentGovernanceComponentDetection@0
-#     inputs:
-#       scanType: 'Register'
-#       verbosity: 'Verbose'
-#       alertWarningLevel: 'Medium'
-#       failOnAlert: true
-
-# - job: build_and_unittest
-#   displayName: Build with UnitTests
-#   steps:
-
-#   - bash: |
-#       # Only build first stage of Dockerfile (build and unit test)
-#       docker build --target build --build-arg VersionPrefix="$(SEMANTIC_VERSION)" -t k2bridge-build .
-#       # Temporarily create container in order to extract test results file
-#       id=$(docker create k2bridge-build)
-#       docker cp $id:/app/TestResult.xml .
-#       docker cp $id:/app/K2Bridge.Tests.UnitTests/coverage.cobertura.xml .
-#       docker rm $id
-#     displayName: Docker build & test
-
-#   - task: PublishTestResults@2
-#     displayName: Publish test results
-#     condition: succeededOrFailed()
-#     inputs:
-#       testRunner: VSTest
-#       testResultsFiles: 'TestResult.xml'
-#       failTaskOnFailedTests: true
-#       testRunTitle: 'Unit Tests'
-
-#   # Publish the code coverage result (summary and web site)
-#   # The summary allows to view the coverage percentage in the summary tab
-#   # The web site allows to view which lines are covered directly in Azure Pipeline
-#   - task: PublishCodeCoverageResults@1
-#     displayName: 'Publish code coverage'
-#     inputs:
-#       codeCoverageTool: 'Cobertura'
-#       summaryFileLocation: 'coverage.cobertura.xml'
-#       pathToSources: '$(Build.SourcesDirectory)/K2Bridge/'
-#       failIfCoverageEmpty: true
-
-# - job: push_artifacts
-#   displayName: Push Artifacts to ACR
-#   dependsOn:
-#   - security_analysis
-#   - build_and_unittest
-#   steps:
-
-#   - task: HelmInstaller@1
-#     displayName: Helm installer
-#     inputs:
-#       helmVersionToInstall: $(HELM_VERSION)
-
-#   - task: AzureCLI@1
-#     displayName: Login to ACR
-#     inputs:
-#       azureSubscription: $(ACR_PUSH_SERVICE_CONNECTION)
-#       scriptLocation: inlineScript
-#       inlineScript: |
-#         set -eux  # fail on error
-
-#         az configure --defaults acr="$ACR_NAME"
-#         az acr login
-
-#   - bash: |
-#       set -eux  # fail on error
-
-#       # Build runtime Docker image
-#       # Reuses the cached build stage from the previous docker build task
-#       docker build --build-arg VersionPrefix="$SEMANTIC_VERSION" \
-#         -t "$ACR_NAME.azurecr.io/k2bridge:$SEMANTIC_VERSION" \
-#         .
-
-#         # Build end-to-end test image
-#         docker build --target end2endtest \
-#           --build-arg VersionPrefix="$SEMANTIC_VERSION" \
-#           -t "$ACR_NAME.azurecr.io/k2bridge-test:$SEMANTIC_VERSION" \
-#         .
-
-#     displayName: Build Docker Images
-
-
-#   - task: AzureCLI@1
-#     displayName: Push Image
-#     inputs:
-#       azureSubscription: $(ACR_PUSH_SERVICE_CONNECTION)
-#       scriptLocation: inlineScript
-#       inlineScript: |
-#         set -eux  # fail on error
-
-#         # Push Docker image
-#         docker push "$ACR_NAME.azurecr.io/k2bridge:$SEMANTIC_VERSION"
-#         docker push "$ACR_NAME.azurecr.io/k2bridge-test:$SEMANTIC_VERSION"
-
-#   - task: AzureCLI@1
-#     displayName: Push Helm Charts to ACR
-#     inputs:
-#       azureSubscription: $(ACR_PUSH_SERVICE_CONNECTION)
-#       scriptLocation: inlineScript
-#       inlineScript: |
-#         # Push Helm chart
-#         helm repo add elastic https://helm.elastic.co
-#         helm repo update
-#         helm dependency update charts/k2bridge
-#         empty_dir="$(Build.StagingDirectory)/charts_out"
-#         helm package --version "$SEMANTIC_VERSION" charts/k2bridge -d $empty_dir
-#         az acr helm push --force "$(ls $empty_dir/*)"
-
-# - job: Terraform
-#   displayName: Prepare Terraform
-#   steps:
-
-#   - bash: |
-#       set -eu
-#       az login --service-principal --username $(AKS_SP_CLIENT_ID) --password "$password" --tenant $(TENANT_ID)
-#       oid=$(az ad sp show --id  $(AKS_SP_CLIENT_ID) --query objectId -o tsv)
-#       echo "##vso[task.setvariable variable=AKS_SP_OBJECT_ID]$oid"
-#     displayName: Get AKS SP object ID
-#     env:
-#       password: $(AKS_SP_CLIENT_SECRET)
-
-#   - template: infrastructure/terraform-tasks-template.yml
-#     parameters:
-#       TerraformArguments: >-
-#         -var resource_group=$(RESOURCE_GROUP)
-#         -var vnet_name=$(VNET_NAME)
-#         -var aks_name=$(AKS_NAME)
-#         -var aks_version=$(AKS_VERSION)
-#         -var aks_sp_client_id=$(AKS_SP_CLIENT_ID)
-#         -var aks_sp_object_id=$(AKS_SP_OBJECT_ID)
-#         -var kusto_name=$(KUSTO_NAME)
-#         -var kusto_admin_sp_object_id=$(AKS_SP_OBJECT_ID)
-#       # For additional security, pass secret through environment instead of command line.
-#       # Terraform recognizes TF_VAR prefixed environment variables.
-#       TerraformEnvVariables:
-#         TF_VAR_aks_sp_client_secret: $(AKS_SP_CLIENT_SECRET)
-=======
 
   - job: security_analysis
     displayName: Security Analysis
@@ -417,13 +202,11 @@
         # Terraform recognizes TF_VAR prefixed environment variables.
         TerraformEnvVariables:
           TF_VAR_aks_sp_client_secret: $(AKS_SP_CLIENT_SECRET)
->>>>>>> fa853372
 
 - stage: integration_tests
   displayName: Integration Tests
   jobs:
   - job: Tests
-<<<<<<< HEAD
     strategy:
       matrix: 
         Elasticsearch6:
@@ -437,12 +220,7 @@
           ES_QA_NAME: elasticsearchqa7
           ES_VERSION: 7.5.2
 
-=======
->>>>>>> fa853372
     variables:
-      CHART_NAME: k2bridge
-      ES_QA_NAME: elasticsearchqa
-      ES_VERSION: 6.8.5
       ${{ if ne(variables['Build.SourceBranchName'], 'master') }}:
         NOT_MASTER_ES_CONFIG: "--set elasticsearch.replicas=2 --set elasticsearch.minimumMasterNodes=2"
     steps:
@@ -471,11 +249,7 @@
           --set image.repository=$(ACR_NAME).azurecr.io/k2bridge \
           --set image.tag=$SEMANTIC_VERSION \
           --set replicaCount=2 \
-<<<<<<< HEAD
-          --set elasticsearch.imageTag=${{ parameters.elasticsearchVersion }} \
-=======
           --set elasticsearch.imageTag="$(ES_VERSION)" \
->>>>>>> fa853372
           --set elasticsearch.clusterName="$(CHART_NAME)-es" \
           --set elasticsearch.masterService="$(CHART_NAME)-es-master" \
           --set settings.metadataElasticAddress="http://$(CHART_NAME)-es-master:9200" \
@@ -519,21 +293,13 @@
     # Or it is the Demo CI process AND the RUN_CREATE_DEMO_KUSTO was set
     - task: AzureCLI@1
       displayName: Provision Kusto database
-<<<<<<< HEAD
       condition: or(and(succeeded(), not(eq(variables['KUSTO_DB_NAME'], 'demo'))), and(succeeded(), eq(variables['KUSTO_DB_NAME'], 'demo'), variables['RUN_CREATE_DEMO_KUSTO']))
-=======
-      condition: or(and(succeeded(), not(eq(variables['KUSTO_DB'], 'demo'))), and(succeeded(), eq(variables['KUSTO_DB'], 'demo'), variables['RUN_CREATE_DEMO_KUSTO']))
->>>>>>> fa853372
       inputs:
         azureSubscription: $(ACR_PULL_SERVICE_CONNECTION)
         scriptLocation: inlineScript
         inlineScript: |
           set -eux  # fail on error
-<<<<<<< HEAD
           az kusto database create -g "$(RESOURCE_GROUP)" --cluster-name "$(KUSTO_NAME)" -n "$(KUSTO_DB_NAME)"
-=======
-          az kusto database create -g "$(RESOURCE_GROUP)" --cluster-name "$(KUSTO_NAME)" -n "$(KUSTO_DB)"
->>>>>>> fa853372
 
     - bash: |
         set -eux
@@ -579,16 +345,6 @@
 
 - stage: Cleanup
   dependsOn: integration_tests
-<<<<<<< HEAD
-  jobs:
-
-  - job: Cleanup
-    # Do not delete AKS namespace:
-    # - if pipeline was canceled or failed before a Kubernetes namespace was generated
-    # - if deploying on master branch
-    # - if namespace was manually set with RUN_SET_NAMESPACE
-    condition: and(always(), not(variables['RUN_SET_NAMESPACE']))
-=======
   # Do not delete AKS namespace:
   # - if pipeline was canceled or failed before a Kubernetes namespace was generated
   # - if deploying on master branch
@@ -597,7 +353,6 @@
   jobs:
 
   - job: Cleanup
->>>>>>> fa853372
     steps:
 
     - template: infrastructure/setup-k8s-clients-template.yml

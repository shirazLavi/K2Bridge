trigger:
  branches:
    include:
    - master
    - development

pr:
  branches:
    include:
    - master
    - development
<<<<<<< HEAD
    - metadata-merge3
=======
>>>>>>> 94fb9974
  paths:
    exclude:
    - '*.md'

name: $(SourceBranchName)_$(Date:yyyyMMdd)$(Rev:.r)

pool:
  vmImage: 'ubuntu-latest'

steps:
- task: DotNetCoreCLI@2
  displayName: Build
  inputs:
    command: build
    projects: '**/*.csproj'
    arguments: '--configuration Release' # Update this to match your need<|MERGE_RESOLUTION|>--- conflicted
+++ resolved
@@ -9,10 +9,6 @@
     include:
     - master
     - development
-<<<<<<< HEAD
-    - metadata-merge3
-=======
->>>>>>> 94fb9974
   paths:
     exclude:
     - '*.md'

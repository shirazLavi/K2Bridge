<<<<<<< HEAD
﻿namespace K2Bridge.KustoConnector
=======
﻿using System;
using System.Collections.Generic;
using System.Text;
using System.Data;

namespace K2Bridge.KustoConnector
>>>>>>> 06cbc64a
{
    using System.Data;
    using Kusto.Data;
    using Kusto.Data.Common;
    using Kusto.Data.Net.Client;
    using Microsoft.Extensions.Logging;
    using Newtonsoft.Json;

    internal class KustoManager : IQueryExecutor
    {
<<<<<<< HEAD
        private readonly ICslQueryProvider client;        
        private readonly ILogger<KustoManager> logger;
        private readonly KustoParser kustoParser;
=======
        KustoConnectionStringBuilder conn;
        
>>>>>>> 06cbc64a

        public KustoManager(KustoConnectionDetails connection, ILoggerFactory loggerFactory)
        {
<<<<<<< HEAD
            this.logger = loggerFactory.CreateLogger<KustoManager>();
            KustoConnectionStringBuilder conn = new KustoConnectionStringBuilder(
                connection.KustoClusterUrl, 
                connection.KustoDatabase)
                .WithAadApplicationKeyAuthentication(
                    connection.KustoAadClientId, 
                    connection.KustoAadClientSecret, 
                    connection.KustoAadTenantId);

            this.client = KustoClientFactory.CreateCslQueryProvider(conn);
            this.kustoParser = new KustoParser(logger);
=======
            // TODO: Move the configuration initialization to a centralized place
            var config = new ConfigurationBuilder()
                .AddJsonFile("appsettings.json", false, true)
                .Build();

            conn = new KustoConnectionStringBuilder("https://kustolab.kusto.windows.net", "takamara")
                .WithAadApplicationKeyAuthentication(config["kustoAadClientId"], config["kustoAadClientSecret"], config["kustoAadTenantId"]);

>>>>>>> 06cbc64a
        }

        public ElasticResponse ExecuteQuery(string query)
        {
<<<<<<< HEAD
            IDataReader reader;
            reader = this.client.ExecuteQuery(query);
            ElasticResponse response = JsonConvert.DeserializeObject<ElasticResponse>("{\"responses\":[{\"took\":57,\"timed_out\":false,\"_shards\":{\"total\":1,\"successful\":1,\"skipped\":0,\"failed\":0},\"hits\":{\"total\":10,\"max_score\":null,\"hits\":[{\"_index\":\"kibana_sample_data_flights\",\"_type\":\"_doc\",\"_id\":\"YKWU-2sBj-CT-0a9s8Hq\",\"_version\":1,\"_score\":null,\"_source\":{\"FlightNum\":\"OH2HNJQ\",\"DestCountry\":\"GB\",\"OriginWeather\":\"Sunny\",\"OriginCityName\":\"San Juan\",\"AvgTicketPrice\":645.1702827323709,\"DistanceMiles\":4128.506536666042,\"FlightDelay\":false,\"DestWeather\":\"Damaging Wind\",\"Dest\":\"Manchester Airport\",\"FlightDelayType\":\"No Delay\",\"OriginCountry\":\"PR\",\"dayOfWeek\":1,\"DistanceKilometers\":6644.187223744275,\"timestamp\":\"2019-07-23T14:04:43\",\"DestLocation\":{\"lat\":\"53.35369873\",\"lon\":\"-2.274950027\"},\"DestAirportID\":\"MAN\",\"Carrier\":\"ES-Air\",\"Cancelled\":false,\"FlightTimeMin\":442.945814916285,\"Origin\":\"Luis Munoz Marin International Airport\",\"OriginLocation\":{\"lat\":\"18.43939972\",\"lon\":\"-66.00180054\"},\"DestRegion\":\"GB-ENG\",\"OriginAirportID\":\"SJU\",\"OriginRegion\":\"PR-U-A\",\"DestCityName\":\"Manchester\",\"FlightTimeHour\":7.3824302486047495,\"FlightDelayMin\":0},\"fields\":{\"hour_of_day\":[14],\"timestamp\":[\"2019-07-23T14:04:43.000Z\"]},\"sort\":[1563890683000]}]},\"aggregations\":{\"2\":{\"buckets\":[{\"key_as_string\":\"2019-07-08T00:00:00.000+02:00\",\"key\":1562536800000,\"doc_count\":318},{\"key_as_string\":\"2019-07-09T00:00:00.000+02:00\",\"key\":1562623200000,\"doc_count\":295}]}},\"status\":200}]}");

            int tableOrdinal = 0;

            do
=======
            ICslQueryProvider client = KustoClientFactory.CreateCslQueryProvider(conn);
            
        //var queryResult = this.client.ExecuteQuery(
        //   "(kibana_sample_data_flights | summarize count() | as aggs);(kibana_sample_data_flights | take 10 | as hits)");
        var queryResult = client.ExecuteQuery(query);
            ElasticResponse response = JsonConvert.DeserializeObject<ElasticResponse>("{\"responses\":[{\"took\":57,\"timed_out\":false,\"_shards\":{\"total\":1,\"successful\":1,\"skipped\":0,\"failed\":0},\"hits\":{\"total\":10,\"max_score\":null,\"hits\":[{\"_index\":\"kibana_sample_data_flights\",\"_type\":\"_doc\",\"_id\":\"YKWU-2sBj-CT-0a9s8Hq\",\"_version\":1,\"_score\":null,\"_source\":{\"FlightNum\":\"OH2HNJQ\",\"DestCountry\":\"GB\",\"OriginWeather\":\"Sunny\",\"OriginCityName\":\"San Juan\",\"AvgTicketPrice\":645.1702827323709,\"DistanceMiles\":4128.506536666042,\"FlightDelay\":false,\"DestWeather\":\"Damaging Wind\",\"Dest\":\"Manchester Airport\",\"FlightDelayType\":\"No Delay\",\"OriginCountry\":\"PR\",\"dayOfWeek\":1,\"DistanceKilometers\":6644.187223744275,\"timestamp\":\"2019-07-23T14:04:43\",\"DestLocation\":{\"lat\":\"53.35369873\",\"lon\":\"-2.274950027\"},\"DestAirportID\":\"MAN\",\"Carrier\":\"ES-Air\",\"Cancelled\":false,\"FlightTimeMin\":442.945814916285,\"Origin\":\"Luis Munoz Marin International Airport\",\"OriginLocation\":{\"lat\":\"18.43939972\",\"lon\":\"-66.00180054\"},\"DestRegion\":\"GB-ENG\",\"OriginAirportID\":\"SJU\",\"OriginRegion\":\"PR-U-A\",\"DestCityName\":\"Manchester\",\"FlightTimeHour\":7.3824302486047495,\"FlightDelayMin\":0},\"fields\":{\"hour_of_day\":[14],\"timestamp\":[\"2019-07-23T14:04:43.000Z\"]},\"sort\":[1563890683000]}]},\"aggregations\":{\"2\":{\"buckets\":[{\"key_as_string\":\"2019-07-08T00:00:00.000+02:00\",\"key\":1562536800000,\"doc_count\":318},{\"key_as_string\":\"2019-07-09T00:00:00.000+02:00\",\"key\":1562623200000,\"doc_count\":295},{\"key_as_string\":\"2019-07-10T00:00:00.000+02:00\",\"key\":1562709600000,\"doc_count\":337},{\"key_as_string\":\"2019-07-11T00:00:00.000+02:00\",\"key\":1562796000000,\"doc_count\":324},{\"key_as_string\":\"2019-07-12T00:00:00.000+02:00\",\"key\":1562882400000,\"doc_count\":346},{\"key_as_string\":\"2019-07-13T00:00:00.000+02:00\",\"key\":1562968800000,\"doc_count\":343},{\"key_as_string\":\"2019-07-14T00:00:00.000+02:00\",\"key\":1563055200000,\"doc_count\":221},{\"key_as_string\":\"2019-07-15T00:00:00.000+02:00\",\"key\":1563141600000,\"doc_count\":335},{\"key_as_string\":\"2019-07-16T00:00:00.000+02:00\",\"key\":1563228000000,\"doc_count\":327},{\"key_as_string\":\"2019-07-17T00:00:00.000+02:00\",\"key\":1563314400000,\"doc_count\":321},{\"key_as_string\":\"2019-07-18T00:00:00.000+02:00\",\"key\":1563400800000,\"doc_count\":307},{\"key_as_string\":\"2019-07-19T00:00:00.000+02:00\",\"key\":1563487200000,\"doc_count\":326},{\"key_as_string\":\"2019-07-20T00:00:00.000+02:00\",\"key\":1563573600000,\"doc_count\":333},{\"key_as_string\":\"2019-07-21T00:00:00.000+02:00\",\"key\":1563660000000,\"doc_count\":231},{\"key_as_string\":\"2019-07-22T00:00:00.000+02:00\",\"key\":1563746400000,\"doc_count\":323},{\"key_as_string\":\"2019-07-23T00:00:00.000+02:00\",\"key\":1563832800000,\"doc_count\":224}]}},\"status\":200}]}");
            while (queryResult.NextResult())
>>>>>>> 06cbc64a
            {
                switch (tableOrdinal)
                {
                    case 0:
                        kustoParser.ReadAggs(reader, response);
                        break;
                    case 1:
                        kustoParser.ReadHits(reader, response);
                        break;
                    default:
                        break;
                }

                tableOrdinal++;
            }
            while (reader.NextResult());

            reader.Close();
            return response;
        }

        public IDataReader ExecuteControlCommand(string command)
        {
            ICslAdminProvider clientAdmin = KustoClientFactory.CreateCslAdminProvider(conn);

            // var result = this.client.ExecuteQuery("kibana_sample_data_flights | take 10");
            IDataReader result = clientAdmin.ExecuteControlCommand(command);
            Console.WriteLine("columns received = " + result.FieldCount);

            return result;
        }
    }
}<|MERGE_RESOLUTION|>--- conflicted
+++ resolved
@@ -1,13 +1,4 @@
-<<<<<<< HEAD
 ﻿namespace K2Bridge.KustoConnector
-=======
-﻿using System;
-using System.Collections.Generic;
-using System.Text;
-using System.Data;
-
-namespace K2Bridge.KustoConnector
->>>>>>> 06cbc64a
 {
     using System.Data;
     using Kusto.Data;
@@ -18,68 +9,46 @@
 
     internal class KustoManager : IQueryExecutor
     {
-<<<<<<< HEAD
-        private readonly ICslQueryProvider client;        
+        private readonly ICslQueryProvider queryClient;
+        private readonly ICslAdminProvider adminClient;
         private readonly ILogger<KustoManager> logger;
         private readonly KustoParser kustoParser;
-=======
-        KustoConnectionStringBuilder conn;
-        
->>>>>>> 06cbc64a
 
-        public KustoManager(KustoConnectionDetails connection, ILoggerFactory loggerFactory)
+        public KustoManager(KustoConnectionDetails connectionDetails, ILoggerFactory loggerFactory)
         {
-<<<<<<< HEAD
             this.logger = loggerFactory.CreateLogger<KustoManager>();
+
             KustoConnectionStringBuilder conn = new KustoConnectionStringBuilder(
-                connection.KustoClusterUrl, 
-                connection.KustoDatabase)
+                connectionDetails.KustoClusterUrl,
+                connectionDetails.KustoDatabase)
                 .WithAadApplicationKeyAuthentication(
-                    connection.KustoAadClientId, 
-                    connection.KustoAadClientSecret, 
-                    connection.KustoAadTenantId);
+                    connectionDetails.KustoAadClientId,
+                    connectionDetails.KustoAadClientSecret,
+                    connectionDetails.KustoAadTenantId);
 
-            this.client = KustoClientFactory.CreateCslQueryProvider(conn);
-            this.kustoParser = new KustoParser(logger);
-=======
-            // TODO: Move the configuration initialization to a centralized place
-            var config = new ConfigurationBuilder()
-                .AddJsonFile("appsettings.json", false, true)
-                .Build();
+            this.queryClient = KustoClientFactory.CreateCslQueryProvider(conn);
+            this.adminClient = KustoClientFactory.CreateCslAdminProvider(conn);
 
-            conn = new KustoConnectionStringBuilder("https://kustolab.kusto.windows.net", "takamara")
-                .WithAadApplicationKeyAuthentication(config["kustoAadClientId"], config["kustoAadClientSecret"], config["kustoAadTenantId"]);
-
->>>>>>> 06cbc64a
+            this.kustoParser = new KustoParser(this.logger);
         }
 
         public ElasticResponse ExecuteQuery(string query)
         {
-<<<<<<< HEAD
             IDataReader reader;
-            reader = this.client.ExecuteQuery(query);
+            reader = this.queryClient.ExecuteQuery(query);
             ElasticResponse response = JsonConvert.DeserializeObject<ElasticResponse>("{\"responses\":[{\"took\":57,\"timed_out\":false,\"_shards\":{\"total\":1,\"successful\":1,\"skipped\":0,\"failed\":0},\"hits\":{\"total\":10,\"max_score\":null,\"hits\":[{\"_index\":\"kibana_sample_data_flights\",\"_type\":\"_doc\",\"_id\":\"YKWU-2sBj-CT-0a9s8Hq\",\"_version\":1,\"_score\":null,\"_source\":{\"FlightNum\":\"OH2HNJQ\",\"DestCountry\":\"GB\",\"OriginWeather\":\"Sunny\",\"OriginCityName\":\"San Juan\",\"AvgTicketPrice\":645.1702827323709,\"DistanceMiles\":4128.506536666042,\"FlightDelay\":false,\"DestWeather\":\"Damaging Wind\",\"Dest\":\"Manchester Airport\",\"FlightDelayType\":\"No Delay\",\"OriginCountry\":\"PR\",\"dayOfWeek\":1,\"DistanceKilometers\":6644.187223744275,\"timestamp\":\"2019-07-23T14:04:43\",\"DestLocation\":{\"lat\":\"53.35369873\",\"lon\":\"-2.274950027\"},\"DestAirportID\":\"MAN\",\"Carrier\":\"ES-Air\",\"Cancelled\":false,\"FlightTimeMin\":442.945814916285,\"Origin\":\"Luis Munoz Marin International Airport\",\"OriginLocation\":{\"lat\":\"18.43939972\",\"lon\":\"-66.00180054\"},\"DestRegion\":\"GB-ENG\",\"OriginAirportID\":\"SJU\",\"OriginRegion\":\"PR-U-A\",\"DestCityName\":\"Manchester\",\"FlightTimeHour\":7.3824302486047495,\"FlightDelayMin\":0},\"fields\":{\"hour_of_day\":[14],\"timestamp\":[\"2019-07-23T14:04:43.000Z\"]},\"sort\":[1563890683000]}]},\"aggregations\":{\"2\":{\"buckets\":[{\"key_as_string\":\"2019-07-08T00:00:00.000+02:00\",\"key\":1562536800000,\"doc_count\":318},{\"key_as_string\":\"2019-07-09T00:00:00.000+02:00\",\"key\":1562623200000,\"doc_count\":295}]}},\"status\":200}]}");
 
             int tableOrdinal = 0;
 
             do
-=======
-            ICslQueryProvider client = KustoClientFactory.CreateCslQueryProvider(conn);
-            
-        //var queryResult = this.client.ExecuteQuery(
-        //   "(kibana_sample_data_flights | summarize count() | as aggs);(kibana_sample_data_flights | take 10 | as hits)");
-        var queryResult = client.ExecuteQuery(query);
-            ElasticResponse response = JsonConvert.DeserializeObject<ElasticResponse>("{\"responses\":[{\"took\":57,\"timed_out\":false,\"_shards\":{\"total\":1,\"successful\":1,\"skipped\":0,\"failed\":0},\"hits\":{\"total\":10,\"max_score\":null,\"hits\":[{\"_index\":\"kibana_sample_data_flights\",\"_type\":\"_doc\",\"_id\":\"YKWU-2sBj-CT-0a9s8Hq\",\"_version\":1,\"_score\":null,\"_source\":{\"FlightNum\":\"OH2HNJQ\",\"DestCountry\":\"GB\",\"OriginWeather\":\"Sunny\",\"OriginCityName\":\"San Juan\",\"AvgTicketPrice\":645.1702827323709,\"DistanceMiles\":4128.506536666042,\"FlightDelay\":false,\"DestWeather\":\"Damaging Wind\",\"Dest\":\"Manchester Airport\",\"FlightDelayType\":\"No Delay\",\"OriginCountry\":\"PR\",\"dayOfWeek\":1,\"DistanceKilometers\":6644.187223744275,\"timestamp\":\"2019-07-23T14:04:43\",\"DestLocation\":{\"lat\":\"53.35369873\",\"lon\":\"-2.274950027\"},\"DestAirportID\":\"MAN\",\"Carrier\":\"ES-Air\",\"Cancelled\":false,\"FlightTimeMin\":442.945814916285,\"Origin\":\"Luis Munoz Marin International Airport\",\"OriginLocation\":{\"lat\":\"18.43939972\",\"lon\":\"-66.00180054\"},\"DestRegion\":\"GB-ENG\",\"OriginAirportID\":\"SJU\",\"OriginRegion\":\"PR-U-A\",\"DestCityName\":\"Manchester\",\"FlightTimeHour\":7.3824302486047495,\"FlightDelayMin\":0},\"fields\":{\"hour_of_day\":[14],\"timestamp\":[\"2019-07-23T14:04:43.000Z\"]},\"sort\":[1563890683000]}]},\"aggregations\":{\"2\":{\"buckets\":[{\"key_as_string\":\"2019-07-08T00:00:00.000+02:00\",\"key\":1562536800000,\"doc_count\":318},{\"key_as_string\":\"2019-07-09T00:00:00.000+02:00\",\"key\":1562623200000,\"doc_count\":295},{\"key_as_string\":\"2019-07-10T00:00:00.000+02:00\",\"key\":1562709600000,\"doc_count\":337},{\"key_as_string\":\"2019-07-11T00:00:00.000+02:00\",\"key\":1562796000000,\"doc_count\":324},{\"key_as_string\":\"2019-07-12T00:00:00.000+02:00\",\"key\":1562882400000,\"doc_count\":346},{\"key_as_string\":\"2019-07-13T00:00:00.000+02:00\",\"key\":1562968800000,\"doc_count\":343},{\"key_as_string\":\"2019-07-14T00:00:00.000+02:00\",\"key\":1563055200000,\"doc_count\":221},{\"key_as_string\":\"2019-07-15T00:00:00.000+02:00\",\"key\":1563141600000,\"doc_count\":335},{\"key_as_string\":\"2019-07-16T00:00:00.000+02:00\",\"key\":1563228000000,\"doc_count\":327},{\"key_as_string\":\"2019-07-17T00:00:00.000+02:00\",\"key\":1563314400000,\"doc_count\":321},{\"key_as_string\":\"2019-07-18T00:00:00.000+02:00\",\"key\":1563400800000,\"doc_count\":307},{\"key_as_string\":\"2019-07-19T00:00:00.000+02:00\",\"key\":1563487200000,\"doc_count\":326},{\"key_as_string\":\"2019-07-20T00:00:00.000+02:00\",\"key\":1563573600000,\"doc_count\":333},{\"key_as_string\":\"2019-07-21T00:00:00.000+02:00\",\"key\":1563660000000,\"doc_count\":231},{\"key_as_string\":\"2019-07-22T00:00:00.000+02:00\",\"key\":1563746400000,\"doc_count\":323},{\"key_as_string\":\"2019-07-23T00:00:00.000+02:00\",\"key\":1563832800000,\"doc_count\":224}]}},\"status\":200}]}");
-            while (queryResult.NextResult())
->>>>>>> 06cbc64a
             {
                 switch (tableOrdinal)
                 {
                     case 0:
-                        kustoParser.ReadAggs(reader, response);
+                        this.kustoParser.ReadAggs(reader, response);
                         break;
                     case 1:
-                        kustoParser.ReadHits(reader, response);
+                        this.kustoParser.ReadHits(reader, response);
                         break;
                     default:
                         break;
@@ -95,11 +64,8 @@
 
         public IDataReader ExecuteControlCommand(string command)
         {
-            ICslAdminProvider clientAdmin = KustoClientFactory.CreateCslAdminProvider(conn);
-
-            // var result = this.client.ExecuteQuery("kibana_sample_data_flights | take 10");
-            IDataReader result = clientAdmin.ExecuteControlCommand(command);
-            Console.WriteLine("columns received = " + result.FieldCount);
+            IDataReader result = this.adminClient.ExecuteControlCommand(command);
+            this.logger.LogDebug($"columns received: {result.FieldCount}");
 
             return result;
         }

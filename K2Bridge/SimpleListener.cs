﻿namespace K2Bridge
{
    using System;
    using System.IO;
    using System.Linq;
    using System.Net;
    using System.Text;
    using System.Collections;
    using K2Bridge.KustoConnector;
    using Microsoft.Extensions.Logging;
    using Newtonsoft.Json;
    using Newtonsoft.Json.Linq;

    internal class SimpleListener
    {
<<<<<<< HEAD
        private readonly TraceHelper tracer;
        
        private readonly ILogger<SimpleListener> logger;

        private readonly string[] prefixes;
=======
        public string[] Prefixes { get; set; }
>>>>>>> 06cbc64a

        private readonly string remoteEndpoint;

        private readonly ITranslator translator;

<<<<<<< HEAD
        private IQueryExecutor kustoManager;

        public int TimeoutInMilliSeconds { get; set; } = 5000;

        public SimpleListener(
            ListenerEndpointsDetails listenerEndpoints,
            ITranslator queryTranslator, 
            IQueryExecutor kustoManager,
            ILoggerFactory loggerFactory)
        {
            this.prefixes = listenerEndpoints.Prefixes;
            this.remoteEndpoint = listenerEndpoints.RemoteEndpoint;
            this.translator = queryTranslator;
            this.kustoManager = kustoManager;
            this.logger = loggerFactory.CreateLogger<SimpleListener>();
            this.tracer = new TraceHelper(this.logger, @"../../../Traces");
        }
=======
        public Serilog.ILogger Logger { get; set; }

        public int TimeoutInMilliSeconds { get; set; } = 5000;

        private const string TracePath = @"../../../Traces";
>>>>>>> 06cbc64a

        public void Start()
        {
            if (!HttpListener.IsSupported)
            {
                this.logger.LogError("OS doesn't support using the HttpListener class.");
                return;
            }

            if (this.prefixes == null || this.prefixes.Length == 0)
            {
                throw new ArgumentException("URI prefixes are required, for example http://contoso.com:8080/index/");
            }

            // Create a listener.
            HttpListener listener = new HttpListener();

            // Add the prefixes.
            foreach (string s in this.prefixes)
            {
                listener.Prefixes.Add(s);
            }

<<<<<<< HEAD
=======
            KustoManager kusto = new KustoManager();

            RequestHandler.StaticLogger = this.Logger;

            // Setup tracing directory
            if (!Directory.Exists(TracePath))
            {
                Directory.CreateDirectory(TracePath);
            }

>>>>>>> 06cbc64a
            listener.Start();
            this.logger.LogInformation("Proxy is Listening...");
            this.logger.LogInformation("Press Ctrl+C to exit.");

            while (true)
            {
                try
                {
                    Guid requestId = Guid.NewGuid();

                    // Note: The GetContext method blocks while waiting for a request.
                    HttpListenerContext context = listener.GetContext();
                    HttpListenerRequest request = context.Request;

                    // use a stream we can read more than once
                    var requestInputStream = new MemoryStream();
<<<<<<< HEAD
                    request.InputStream.CopyStream(requestInputStream);
=======
                    request.InputStream.CopyTo(requestInputStream);
                    requestInputStream.Position = 0;

>>>>>>> 06cbc64a

                    bool requestTraceIsOn = true;
                    bool requestAnsweredSuccessfully = false;

                    requestTraceIsOn = request.RawUrl.StartsWith(@"/.kibana");

                    if (requestTraceIsOn)
                    {
                        // Write the request befaore anything bad might happen. 

                        this.WriteFile($"{requestId}.Request.json", requestInputStream);
                        this.Logger.Debug($"Request: {request.RawUrl}:{requestId}");
                    }

                    var sr = new StreamReader(requestInputStream);
                    string requestInputString = sr.ReadToEnd();
                    requestInputStream.Position = 0;

                    string responseString = null;

                    if (request.RawUrl.StartsWith(@"/.kibana/"))
                    {
                        if (IndexListRequestHandler.Mine(request.RawUrl, requestInputString))
                        {
                            this.Logger.Debug($"Request index list:{requestId}");

                            IndexListRequestHandler handler = new IndexListRequestHandler(context, kusto, requestId);

                            responseString = handler.PrepareResponse(requestInputString);

                            //requestAnsweredSuccessfully = true;
                        }
                        else if (DetailedIndexListRequestHandler.Mine(request.RawUrl, requestInputString))
                        {
                            this.Logger.Debug($"Request Getting detailed index list and schemas:{requestId}");

                            DetailedIndexListRequestHandler handler = new DetailedIndexListRequestHandler(context, kusto, requestId);

                            responseString = handler.PrepareResponse(requestInputString);

                            //requestAnsweredSuccessfully = true;
                        }
                        else if (IndexDetailsRequestHandler.Mine(request.RawUrl, requestInputString))
                        {
                            this.Logger.Debug($"Request Getting index details and schema:{requestId}");

                            IndexDetailsRequestHandler handler = new IndexDetailsRequestHandler(context, kusto, requestId);

                            responseString = handler.PrepareResponse(requestInputString);

                            //requestAnsweredSuccessfully = (responseString != null);
                        }
                    }
                    else if (request.RawUrl.StartsWith(@"/_msearch"))
                    {
                        try
                        {
                            string body = this.GetRequestBody(request, requestInputStream);

                            // the body is in NDJson. TODO: probably there's a better way to do this...
                            // TODO: handle the "index" part
                            string[] lines = body.Split(new[] { "\r\n", "\r", "\n" }, StringSplitOptions.RemoveEmptyEntries);

                            // TODO: add ability to handle multiple queries
<<<<<<< HEAD
                            this.logger.LogDebug($"Elastic search request:\n{lines[1]}");
                            string translatedKqlQuery = this.translator.Translate(lines[0], lines[1]);
                            this.logger.LogDebug($"Translated query:\n{translatedKqlQuery}");
                            this.tracer.WriteFile($"{request.RequestTraceIdentifier}.KQL.json", translatedKqlQuery);

                            ElasticResponse kustoResults = this.kustoManager.ExecuteQuery(translatedKqlQuery);
                            byte[] kustoResultsContent = Encoding.ASCII.GetBytes(JsonConvert.SerializeObject(kustoResults));

                            response.StatusCode = (int)HttpStatusCode.OK;
                            response.ContentLength64 = kustoResultsContent.LongLength;
                            response.ContentType = "application/json";

                            var kustoResultsStream = new MemoryStream(kustoResultsContent);
                            kustoResultsStream.CopyStream(response.OutputStream);
=======
                            this.Logger.Debug($"Elastic search request:\n{lines[1]}");
                            string translatedKqlQuery = this.Translator.Translate(lines[0], lines[1]);
                            this.Logger.Debug($"Translated query:\n{translatedKqlQuery}");

                            ElasticResponse kustoResults = kusto.ExecuteQuery(translatedKqlQuery);
                            responseString = JsonConvert.SerializeObject(kustoResults);
>>>>>>> 06cbc64a

                            this.WriteFile($"{requestId}.KQL.json", translatedKqlQuery);

                            requestAnsweredSuccessfully = true;
                        }
                        catch (Exception ex)
                        {
                            logger.LogError(ex, "Failed to translate query.");
                        }
                        finally
                        {
                            if (requestInputStream.Position > 0)
                            {
                                // rewind the stream for another read
                                requestInputStream.Position = 0;
                            }
                        }
                    }

                    var remoteResponse = this.PassThrough(request, this.remoteEndpoint, this.TimeoutInMilliSeconds, requestInputStream);

<<<<<<< HEAD
                    // use a stream we can read more than once
                    var remoteResposeStream = new MemoryStream();
                    remoteResponse.GetResponseStream().CopyStream(remoteResposeStream);
=======
                    // use streams we can read more than once
                    var passthroughResposeStream = new MemoryStream();
                    remoteResponse.GetResponseStream().CopyTo(passthroughResposeStream);

                    Stream responseStream = null;
                    Stream kustoResultsStream = null;
                    Int64 kustoResultsStreamLength = 0;

                    HttpListenerResponse response = context.Response;
>>>>>>> 06cbc64a

                    if (null != responseString)
                    {
                        byte[] kustoResultsContent = Encoding.ASCII.GetBytes(responseString);
                        kustoResultsStream = new MemoryStream(kustoResultsContent);
                        kustoResultsStreamLength = kustoResultsContent.LongLength;
                    }

                    if (requestAnsweredSuccessfully)
                    {
                        responseStream = kustoResultsStream;

                        response.StatusCode = 200;
                        response.ContentLength64 = kustoResultsStreamLength;
                        response.ContentType = "application/json";
                    }
                    else 
                    {
                        // We didn't answer the request yet, so use the elastic pass-through response
                        // Obtain a response object.
                        responseStream = passthroughResposeStream;

                        response.StatusCode = (int)remoteResponse.StatusCode;
                        response.ContentLength64 = remoteResponse.ContentLength;
                        response.ContentType = remoteResponse.ContentType;
<<<<<<< HEAD
                        response.Headers.Add("X-K2-PassThrough", "true");

                        // Send the respose back
                        var output = response.OutputStream;
                        remoteResposeStream.CopyStream(output);
                        output.Close();
=======
>>>>>>> 06cbc64a
                    }

                    responseStream.Position = 0;
                    responseStream.CopyTo(response.OutputStream);
                    response.OutputStream.Close();

                    if (requestTraceIsOn)
                    {
                        this.WriteFile($"{requestId}.ElasticResponse.json", passthroughResposeStream);
                        if (kustoResultsStream!= null)
                        {
                            this.WriteFile($"{requestId}.K2Response.json", kustoResultsStream);
                        }
                    }

                    ResponseComparer rc = new ResponseComparer(this.Logger);

                    rc.CompareStreams(passthroughResposeStream, kustoResultsStream);
                }
                catch (Exception ex)
                {
                    logger.LogError(ex, "An exception...");
                }
            }
        }

        private HttpWebResponse PassThrough(HttpListenerRequest request, string remoteEndpoint, int timeoutInMilliSeconds, MemoryStream memoryStream)
        {
            try
            {
                string[] bodylessMethods = { "GET", "HEAD" };

                var requestString = $"{remoteEndpoint}{request.RawUrl}";
                var remoteRequest = WebRequest.Create(requestString) as HttpWebRequest;
                remoteRequest.AllowAutoRedirect = false;
                remoteRequest.KeepAlive = request.KeepAlive;
                remoteRequest.Proxy.Credentials = CredentialCache.DefaultCredentials;
                remoteRequest.Method = request.HttpMethod;
                remoteRequest.ContentType = request.ContentType;

                var cookies = new CookieContainer();
                cookies.Add(new Uri(requestString), request.Cookies);
                remoteRequest.CookieContainer = cookies;
                remoteRequest.Timeout = timeoutInMilliSeconds;

                if (!bodylessMethods.Contains(remoteRequest.Method))
                {
                    remoteRequest.ContentLength = request.ContentLength64;

                    using (var stream = remoteRequest.GetRequestStream())
                    {
                        // request.InputStream.CopyTo(stream);

                        // This is a fallback since we already read the source stream
<<<<<<< HEAD
                        memoryStream.CopyStream(stream);
=======
                        memoryStream.CopyTo(stream);
>>>>>>> 06cbc64a
                    }
                }

                var remoteResponse = (HttpWebResponse)remoteRequest.GetResponse();

                return remoteResponse;
            }
            catch (Exception ex)
            {
                logger.LogError(ex, $"PassThrough request to: {request.RawUrl} ended with an exception");
                return null;
            }
        }

        private void WriteFile(string filename, string content)
        {
            try
            {
                using (StreamWriter outputFile = new StreamWriter(Path.Combine(TracePath, filename)))
                {
                    outputFile.Write(content);
                }
            }
            catch (Exception ex)
            {
                this.Logger.Error(ex, "Failed to write trace files.");
                this.Logger.Warning($"Create folder {TracePath} to dump the content of translated queries");
            }
        }

        private void WriteFile(string filename, Stream content)
        {
            try
            {
                using (FileStream outputFile = new FileStream(Path.Combine(TracePath, filename), FileMode.CreateNew))
                {
                    content.Position = 0;
                    content.CopyTo(outputFile);
                    content.Position = 0;

                    outputFile.Flush();
                }
            }
            catch (Exception ex)
            {
                this.Logger.Error(ex, "Failed to write trace files.");
                this.Logger.Warning($"Create folder {TracePath} to dump the content of translated queries");
            }
        }

        private string GetRequestBody(HttpListenerRequest request, MemoryStream bodyMemoryStream)
        {
            if (!request.HasEntityBody)
            {
                return null;
            }

            using (var reader = new StreamReader(bodyMemoryStream, request.ContentEncoding, false, 4096, true))
            {
                return reader.ReadToEnd();
            }
        }
    }
}<|MERGE_RESOLUTION|>--- conflicted
+++ resolved
@@ -5,36 +5,27 @@
     using System.Linq;
     using System.Net;
     using System.Text;
-    using System.Collections;
     using K2Bridge.KustoConnector;
     using Microsoft.Extensions.Logging;
     using Newtonsoft.Json;
-    using Newtonsoft.Json.Linq;
 
     internal class SimpleListener
     {
-<<<<<<< HEAD
         private readonly TraceHelper tracer;
-        
+
         private readonly ILogger<SimpleListener> logger;
 
         private readonly string[] prefixes;
-=======
-        public string[] Prefixes { get; set; }
->>>>>>> 06cbc64a
 
         private readonly string remoteEndpoint;
 
         private readonly ITranslator translator;
 
-<<<<<<< HEAD
-        private IQueryExecutor kustoManager;
-
-        public int TimeoutInMilliSeconds { get; set; } = 5000;
+        private readonly IQueryExecutor kustoManager;
 
         public SimpleListener(
             ListenerEndpointsDetails listenerEndpoints,
-            ITranslator queryTranslator, 
+            ITranslator queryTranslator,
             IQueryExecutor kustoManager,
             ILoggerFactory loggerFactory)
         {
@@ -45,13 +36,8 @@
             this.logger = loggerFactory.CreateLogger<SimpleListener>();
             this.tracer = new TraceHelper(this.logger, @"../../../Traces");
         }
-=======
-        public Serilog.ILogger Logger { get; set; }
 
         public int TimeoutInMilliSeconds { get; set; } = 5000;
-
-        private const string TracePath = @"../../../Traces";
->>>>>>> 06cbc64a
 
         public void Start()
         {
@@ -75,19 +61,6 @@
                 listener.Prefixes.Add(s);
             }
 
-<<<<<<< HEAD
-=======
-            KustoManager kusto = new KustoManager();
-
-            RequestHandler.StaticLogger = this.Logger;
-
-            // Setup tracing directory
-            if (!Directory.Exists(TracePath))
-            {
-                Directory.CreateDirectory(TracePath);
-            }
-
->>>>>>> 06cbc64a
             listener.Start();
             this.logger.LogInformation("Proxy is Listening...");
             this.logger.LogInformation("Press Ctrl+C to exit.");
@@ -96,41 +69,22 @@
             {
                 try
                 {
-                    Guid requestId = Guid.NewGuid();
-
                     // Note: The GetContext method blocks while waiting for a request.
                     HttpListenerContext context = listener.GetContext();
                     HttpListenerRequest request = context.Request;
 
                     // use a stream we can read more than once
                     var requestInputStream = new MemoryStream();
-<<<<<<< HEAD
                     request.InputStream.CopyStream(requestInputStream);
-=======
-                    request.InputStream.CopyTo(requestInputStream);
-                    requestInputStream.Position = 0;
-
->>>>>>> 06cbc64a
-
-                    bool requestTraceIsOn = true;
+
+                    bool requestTraceIsOn = false;
                     bool requestAnsweredSuccessfully = false;
 
-                    requestTraceIsOn = request.RawUrl.StartsWith(@"/.kibana");
-
-                    if (requestTraceIsOn)
-                    {
-                        // Write the request befaore anything bad might happen. 
-
-                        this.WriteFile($"{requestId}.Request.json", requestInputStream);
-                        this.Logger.Debug($"Request: {request.RawUrl}:{requestId}");
-                    }
-
-                    var sr = new StreamReader(requestInputStream);
-                    string requestInputString = sr.ReadToEnd();
-                    requestInputStream.Position = 0;
-
-                    string responseString = null;
-
+                    // Obtain a response object.
+                    HttpListenerResponse response = context.Response;
+                    response.Headers.Add("X-K2-CorrelationId", request.RequestTraceIdentifier.ToString());
+
+                    /*
                     if (request.RawUrl.StartsWith(@"/.kibana/"))
                     {
                         if (IndexListRequestHandler.Mine(request.RawUrl, requestInputString))
@@ -164,18 +118,22 @@
                             //requestAnsweredSuccessfully = (responseString != null);
                         }
                     }
-                    else if (request.RawUrl.StartsWith(@"/_msearch"))
-                    {
+                    else
+                    */
+                    if (request.RawUrl.StartsWith(@"/_msearch"))
+                    {
+                        // This request should be routed to Kusto
+                        requestTraceIsOn = true;
+                        this.tracer.WriteFile($"{request.RequestTraceIdentifier}.Request.json", requestInputStream);
+
                         try
                         {
                             string body = this.GetRequestBody(request, requestInputStream);
 
                             // the body is in NDJson. TODO: probably there's a better way to do this...
-                            // TODO: handle the "index" part
                             string[] lines = body.Split(new[] { "\r\n", "\r", "\n" }, StringSplitOptions.RemoveEmptyEntries);
 
                             // TODO: add ability to handle multiple queries
-<<<<<<< HEAD
                             this.logger.LogDebug($"Elastic search request:\n{lines[1]}");
                             string translatedKqlQuery = this.translator.Translate(lines[0], lines[1]);
                             this.logger.LogDebug($"Translated query:\n{translatedKqlQuery}");
@@ -190,106 +148,51 @@
 
                             var kustoResultsStream = new MemoryStream(kustoResultsContent);
                             kustoResultsStream.CopyStream(response.OutputStream);
-=======
-                            this.Logger.Debug($"Elastic search request:\n{lines[1]}");
-                            string translatedKqlQuery = this.Translator.Translate(lines[0], lines[1]);
-                            this.Logger.Debug($"Translated query:\n{translatedKqlQuery}");
-
-                            ElasticResponse kustoResults = kusto.ExecuteQuery(translatedKqlQuery);
-                            responseString = JsonConvert.SerializeObject(kustoResults);
->>>>>>> 06cbc64a
-
-                            this.WriteFile($"{requestId}.KQL.json", translatedKqlQuery);
+
+                            response.OutputStream.Close();
+
+                            if (kustoResultsStream != null)
+                            {
+                                kustoResultsStream.Position = 0;
+                                this.tracer.WriteFile($"{request.RequestTraceIdentifier}.TranslatedResponse.json", kustoResultsStream);
+                            }
 
                             requestAnsweredSuccessfully = true;
                         }
                         catch (Exception ex)
                         {
-                            logger.LogError(ex, "Failed to translate query.");
-                        }
-                        finally
-                        {
-                            if (requestInputStream.Position > 0)
-                            {
-                                // rewind the stream for another read
-                                requestInputStream.Position = 0;
-                            }
+                            this.logger.LogError(ex, "Failed to translate query.");
                         }
                     }
 
                     var remoteResponse = this.PassThrough(request, this.remoteEndpoint, this.TimeoutInMilliSeconds, requestInputStream);
 
-<<<<<<< HEAD
                     // use a stream we can read more than once
                     var remoteResposeStream = new MemoryStream();
                     remoteResponse.GetResponseStream().CopyStream(remoteResposeStream);
-=======
-                    // use streams we can read more than once
-                    var passthroughResposeStream = new MemoryStream();
-                    remoteResponse.GetResponseStream().CopyTo(passthroughResposeStream);
-
-                    Stream responseStream = null;
-                    Stream kustoResultsStream = null;
-                    Int64 kustoResultsStreamLength = 0;
-
-                    HttpListenerResponse response = context.Response;
->>>>>>> 06cbc64a
-
-                    if (null != responseString)
-                    {
-                        byte[] kustoResultsContent = Encoding.ASCII.GetBytes(responseString);
-                        kustoResultsStream = new MemoryStream(kustoResultsContent);
-                        kustoResultsStreamLength = kustoResultsContent.LongLength;
-                    }
-
-                    if (requestAnsweredSuccessfully)
-                    {
-                        responseStream = kustoResultsStream;
-
-                        response.StatusCode = 200;
-                        response.ContentLength64 = kustoResultsStreamLength;
-                        response.ContentType = "application/json";
-                    }
-                    else 
+
+                    if (!requestAnsweredSuccessfully)
                     {
                         // We didn't answer the request yet, so use the elastic pass-through response
-                        // Obtain a response object.
-                        responseStream = passthroughResposeStream;
-
                         response.StatusCode = (int)remoteResponse.StatusCode;
                         response.ContentLength64 = remoteResponse.ContentLength;
                         response.ContentType = remoteResponse.ContentType;
-<<<<<<< HEAD
                         response.Headers.Add("X-K2-PassThrough", "true");
 
                         // Send the respose back
                         var output = response.OutputStream;
                         remoteResposeStream.CopyStream(output);
                         output.Close();
-=======
->>>>>>> 06cbc64a
-                    }
-
-                    responseStream.Position = 0;
-                    responseStream.CopyTo(response.OutputStream);
-                    response.OutputStream.Close();
+                    }
 
                     if (requestTraceIsOn)
                     {
-                        this.WriteFile($"{requestId}.ElasticResponse.json", passthroughResposeStream);
-                        if (kustoResultsStream!= null)
-                        {
-                            this.WriteFile($"{requestId}.K2Response.json", kustoResultsStream);
-                        }
-                    }
-
-                    ResponseComparer rc = new ResponseComparer(this.Logger);
-
-                    rc.CompareStreams(passthroughResposeStream, kustoResultsStream);
+                        this.tracer.WriteFile($"{request.RequestTraceIdentifier}.ElasticResponse.json", remoteResposeStream);
+                    }
                 }
                 catch (Exception ex)
                 {
-                    logger.LogError(ex, "An exception...");
+                    this.logger.LogError(ex, "An exception...");
                 }
             }
         }
@@ -319,14 +222,8 @@
 
                     using (var stream = remoteRequest.GetRequestStream())
                     {
-                        // request.InputStream.CopyTo(stream);
-
                         // This is a fallback since we already read the source stream
-<<<<<<< HEAD
                         memoryStream.CopyStream(stream);
-=======
-                        memoryStream.CopyTo(stream);
->>>>>>> 06cbc64a
                     }
                 }
 
@@ -336,47 +233,11 @@
             }
             catch (Exception ex)
             {
-                logger.LogError(ex, $"PassThrough request to: {request.RawUrl} ended with an exception");
+                this.logger.LogError(ex, $"PassThrough request to: {request.RawUrl} ended with an exception");
                 return null;
             }
         }
 
-        private void WriteFile(string filename, string content)
-        {
-            try
-            {
-                using (StreamWriter outputFile = new StreamWriter(Path.Combine(TracePath, filename)))
-                {
-                    outputFile.Write(content);
-                }
-            }
-            catch (Exception ex)
-            {
-                this.Logger.Error(ex, "Failed to write trace files.");
-                this.Logger.Warning($"Create folder {TracePath} to dump the content of translated queries");
-            }
-        }
-
-        private void WriteFile(string filename, Stream content)
-        {
-            try
-            {
-                using (FileStream outputFile = new FileStream(Path.Combine(TracePath, filename), FileMode.CreateNew))
-                {
-                    content.Position = 0;
-                    content.CopyTo(outputFile);
-                    content.Position = 0;
-
-                    outputFile.Flush();
-                }
-            }
-            catch (Exception ex)
-            {
-                this.Logger.Error(ex, "Failed to write trace files.");
-                this.Logger.Warning($"Create folder {TracePath} to dump the content of translated queries");
-            }
-        }
-
         private string GetRequestBody(HttpListenerRequest request, MemoryStream bodyMemoryStream)
         {
             if (!request.HasEntityBody)
@@ -384,6 +245,7 @@
                 return null;
             }
 
+            bodyMemoryStream.Position = 0;
             using (var reader = new StreamReader(bodyMemoryStream, request.ContentEncoding, false, 4096, true))
             {
                 return reader.ReadToEnd();

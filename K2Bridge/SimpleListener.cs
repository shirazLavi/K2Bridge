﻿namespace K2Bridge
{
    using System;
    using System.IO;
    using System.Linq;
    using System.Net;
    using System.Text;
    using K2Bridge.KustoConnector;
    using Newtonsoft.Json;

    internal class SimpleListener
    {
        private TraceHelper tracer;

        public string[] Prefixes { get; set; }

        public string RemoteEndpoint { get; set; }

        public QueryTranslator Translator { get; set; }

        public Serilog.ILogger Logger { get; set; }

        public KustoManager KustoManager { get; set; }

        public int TimeoutInMilliSeconds { get; set; } = 5000;

        public void Start()
        {
            if (!HttpListener.IsSupported)
            {
                this.Logger.Error("OS doesn't support using the HttpListener class.");
                return;
            }

            // URI prefixes are required,
            // for example "http://contoso.com:8080/index/".
            if (this.Prefixes == null || this.Prefixes.Length == 0)
            {
                throw new ArgumentException("prefixes");
            }

            // Create a listener.
            HttpListener listener = new HttpListener();

            // Add the prefixes.
            foreach (string s in this.Prefixes)
            {
                listener.Prefixes.Add(s);
            }

            this.tracer = new TraceHelper(this.Logger, @"../../../Traces");

            listener.Start();
            this.Logger.Information("Proxy is Listening...");
            this.Logger.Information("Press Ctrl+C to exit.");

            while (true)
            {
                try
                {
                    // Note: The GetContext method blocks while waiting for a request.
                    HttpListenerContext context = listener.GetContext();
                    HttpListenerRequest request = context.Request;

                    // use a stream we can read more than once
                    var requestInputStream = new MemoryStream();
                    StreamUtils.CopyStream(request.InputStream, requestInputStream);

                    bool requestTraceIsOn = false;
                    bool requestAnsweredSuccessfully = false;

<<<<<<< HEAD
                    var sr = new StreamReader(requestInputStream);
                    string requestInputString = sr.ReadToEnd();
                    requestInputStream.Position = 0;

                    HttpListenerResponse response;

                    if (IndexListRequestHandler.Mine(request.RawUrl, requestInputString))
                    {
                        this.Logger.Debug($"Request index list:{requestId}");

                        IndexListRequestHandler handler = new IndexListRequestHandler(context, kusto, requestId);

                        response = handler.PrepareResponse(requestInputString);
                    }
                    else if (request.RawUrl.StartsWith(@"/_msearch"))
=======
                    // Obtain a response object.
                    HttpListenerResponse response = context.Response;
                    response.Headers.Add("X-K2-CorrelationId", request.RequestTraceIdentifier.ToString());

                    if (request.RawUrl.StartsWith(@"/_msearch"))
>>>>>>> 5b75ebac
                    {
                        // This request should be routed to Kusto
                        requestTraceIsOn = true;
                        this.tracer.WriteFile($"{request.RequestTraceIdentifier}.Request.json", requestInputStream);

                        try
                        {
                            string body = this.GetRequestBody(request, requestInputStream);

                            // the body is in NDJson. TODO: probably there's a better way to do this...
                            string[] lines = body.Split(new[] { "\r\n", "\r", "\n" }, StringSplitOptions.RemoveEmptyEntries);

                            // TODO: add ability to handle multiple queries
                            this.Logger.Debug($"Elastic search request:\n{lines[1]}");
                            string translatedKqlQuery = this.Translator.Translate(lines[0], lines[1]);
                            this.Logger.Debug($"Translated query:\n{translatedKqlQuery}");
                            this.tracer.WriteFile($"{request.RequestTraceIdentifier}.KQL.json", translatedKqlQuery);

                            ElasticResponse kustoResults = this.KustoManager.ExecuteQuery(translatedKqlQuery);
                            byte[] kustoResultsContent = Encoding.ASCII.GetBytes(JsonConvert.SerializeObject(kustoResults));

                            response.StatusCode = (int)HttpStatusCode.OK;
                            response.ContentLength64 = kustoResultsContent.LongLength;
                            response.ContentType = "application/json";

                            var kustoResultsStream = new MemoryStream(kustoResultsContent);
                            StreamUtils.CopyStream(kustoResultsStream, response.OutputStream);

                            response.OutputStream.Close();

                            if (kustoResultsStream != null)
                            {
                                kustoResultsStream.Position = 0;
                                this.tracer.WriteFile($"{request.RequestTraceIdentifier}.TranslatedResponse.json", kustoResultsStream);
                            }

                            requestAnsweredSuccessfully = true;
                        }
                        catch (Exception ex)
                        {
                            this.Logger.Error(ex, "Failed to translate query.");
                        }
                    }

                    var remoteResponse = this.PassThrough(request, this.RemoteEndpoint, this.TimeoutInMilliSeconds, requestInputStream);

                    // use a stream we can read more than once
                    var remoteResposeStream = new MemoryStream();
                    StreamUtils.CopyStream(remoteResponse.GetResponseStream(), remoteResposeStream);

                    if (!requestAnsweredSuccessfully)
                    {
                        // We didn't answer the request yet, so use the elastic pass-through response
<<<<<<< HEAD
                        // Obtain a response object.
                        response = context.Response;

=======
>>>>>>> 5b75ebac
                        response.StatusCode = (int)remoteResponse.StatusCode;
                        response.ContentLength64 = remoteResponse.ContentLength;
                        response.ContentType = remoteResponse.ContentType;
                        response.Headers.Add("X-K2-PassThrough", "true");

                        // Send the respose back
                        var output = response.OutputStream;
                        StreamUtils.CopyStream(remoteResposeStream, output);
                        output.Close();
                    }

                    if (requestTraceIsOn)
                    {
                        this.tracer.WriteFile($"{request.RequestTraceIdentifier}.ElasticResponse.json", remoteResposeStream);
                    }
                }
                catch (Exception ex)
                {
                    this.Logger.Error(ex, "An exception...");
                }
            }
        }

        private HttpWebResponse PassThrough(HttpListenerRequest request, string remoteEndpoint, int timeoutInMilliSeconds, MemoryStream memoryStream)
        {
            try
            {
                string[] bodylessMethods = { "GET", "HEAD" };

                var requestString = $"{remoteEndpoint}{request.RawUrl}";
                var remoteRequest = WebRequest.Create(requestString) as HttpWebRequest;
                remoteRequest.AllowAutoRedirect = false;
                remoteRequest.KeepAlive = request.KeepAlive;
                remoteRequest.Proxy.Credentials = CredentialCache.DefaultCredentials;
                remoteRequest.Method = request.HttpMethod;
                remoteRequest.ContentType = request.ContentType;

                var cookies = new CookieContainer();
                cookies.Add(new Uri(requestString), request.Cookies);
                remoteRequest.CookieContainer = cookies;
                remoteRequest.Timeout = timeoutInMilliSeconds;

                if (!bodylessMethods.Contains(remoteRequest.Method))
                {
                    remoteRequest.ContentLength = request.ContentLength64;

                    using (var stream = remoteRequest.GetRequestStream())
                    {
                        // This is a fallback since we already read the source stream
                        StreamUtils.CopyStream(memoryStream, stream);
                    }
                }

                var remoteResponse = (HttpWebResponse)remoteRequest.GetResponse();

                return remoteResponse;
            }
            catch (Exception ex)
            {
                this.Logger.Error(ex, $"PassThrough request to: {request.RawUrl} ended with an exception");
                return null;
            }
        }

        private string GetRequestBody(HttpListenerRequest request, MemoryStream bodyMemoryStream)
        {
            if (!request.HasEntityBody)
            {
                return null;
            }

            bodyMemoryStream.Position = 0;
            using (var reader = new StreamReader(bodyMemoryStream, request.ContentEncoding, false, 4096, true))
            {
                return reader.ReadToEnd();
            }
        }
    }
}<|MERGE_RESOLUTION|>--- conflicted
+++ resolved
@@ -10,8 +10,6 @@
 
     internal class SimpleListener
     {
-        private TraceHelper tracer;
-
         public string[] Prefixes { get; set; }
 
         public string RemoteEndpoint { get; set; }
@@ -20,9 +18,9 @@
 
         public Serilog.ILogger Logger { get; set; }
 
-        public KustoManager KustoManager { get; set; }
-
         public int TimeoutInMilliSeconds { get; set; } = 5000;
+
+        private const string TracePath = @"../../../Traces";
 
         public void Start()
         {
@@ -48,7 +46,15 @@
                 listener.Prefixes.Add(s);
             }
 
-            this.tracer = new TraceHelper(this.Logger, @"../../../Traces");
+            KustoManager kusto = new KustoManager();
+
+            RequestHandler.StaticLogger = this.Logger;
+
+            // Setup tracing directory
+            if (!Directory.Exists(TracePath))
+            {
+                Directory.CreateDirectory(TracePath);
+            }
 
             listener.Start();
             this.Logger.Information("Proxy is Listening...");
@@ -58,18 +64,20 @@
             {
                 try
                 {
+                    Guid requestId = Guid.NewGuid();
+
                     // Note: The GetContext method blocks while waiting for a request.
                     HttpListenerContext context = listener.GetContext();
                     HttpListenerRequest request = context.Request;
 
                     // use a stream we can read more than once
                     var requestInputStream = new MemoryStream();
-                    StreamUtils.CopyStream(request.InputStream, requestInputStream);
-
-                    bool requestTraceIsOn = false;
+                    request.InputStream.CopyTo(requestInputStream);
+                    requestInputStream.Position = 0;
+
+                    bool requestTraceIsOn = true;
                     bool requestAnsweredSuccessfully = false;
 
-<<<<<<< HEAD
                     var sr = new StreamReader(requestInputStream);
                     string requestInputString = sr.ReadToEnd();
                     requestInputStream.Position = 0;
@@ -83,49 +91,46 @@
                         IndexListRequestHandler handler = new IndexListRequestHandler(context, kusto, requestId);
 
                         response = handler.PrepareResponse(requestInputString);
+
+                        requestAnsweredSuccessfully = true;
                     }
                     else if (request.RawUrl.StartsWith(@"/_msearch"))
-=======
-                    // Obtain a response object.
-                    HttpListenerResponse response = context.Response;
-                    response.Headers.Add("X-K2-CorrelationId", request.RequestTraceIdentifier.ToString());
-
-                    if (request.RawUrl.StartsWith(@"/_msearch"))
->>>>>>> 5b75ebac
                     {
                         // This request should be routed to Kusto
                         requestTraceIsOn = true;
-                        this.tracer.WriteFile($"{request.RequestTraceIdentifier}.Request.json", requestInputStream);
+                        this.WriteFile($"{requestId}.Request.json", requestInputStream);
 
                         try
                         {
                             string body = this.GetRequestBody(request, requestInputStream);
 
                             // the body is in NDJson. TODO: probably there's a better way to do this...
+                            // TODO: handle the "index" part
                             string[] lines = body.Split(new[] { "\r\n", "\r", "\n" }, StringSplitOptions.RemoveEmptyEntries);
 
                             // TODO: add ability to handle multiple queries
                             this.Logger.Debug($"Elastic search request:\n{lines[1]}");
                             string translatedKqlQuery = this.Translator.Translate(lines[0], lines[1]);
                             this.Logger.Debug($"Translated query:\n{translatedKqlQuery}");
-                            this.tracer.WriteFile($"{request.RequestTraceIdentifier}.KQL.json", translatedKqlQuery);
-
-                            ElasticResponse kustoResults = this.KustoManager.ExecuteQuery(translatedKqlQuery);
+
+                            ElasticResponse kustoResults = kusto.ExecuteQuery(translatedKqlQuery);
                             byte[] kustoResultsContent = Encoding.ASCII.GetBytes(JsonConvert.SerializeObject(kustoResults));
 
-                            response.StatusCode = (int)HttpStatusCode.OK;
-                            response.ContentLength64 = kustoResultsContent.LongLength;
-                            response.ContentType = "application/json";
+                            context.Response.StatusCode = 200;
+                            context.Response.ContentLength64 = kustoResultsContent.LongLength;
+                            context.Response.ContentType = "application/json";
 
                             var kustoResultsStream = new MemoryStream(kustoResultsContent);
-                            StreamUtils.CopyStream(kustoResultsStream, response.OutputStream);
-
-                            response.OutputStream.Close();
+                            kustoResultsStream.CopyTo(context.Response.OutputStream);
+
+                            context.Response.OutputStream.Close();
+
+                            this.WriteFile($"{requestId}.KQL.json", translatedKqlQuery);
 
                             if (kustoResultsStream != null)
                             {
                                 kustoResultsStream.Position = 0;
-                                this.tracer.WriteFile($"{request.RequestTraceIdentifier}.TranslatedResponse.json", kustoResultsStream);
+                                this.WriteFile($"{requestId}.TranslatedResponse.json", kustoResultsStream);
                             }
 
                             requestAnsweredSuccessfully = true;
@@ -134,37 +139,42 @@
                         {
                             this.Logger.Error(ex, "Failed to translate query.");
                         }
+                        finally
+                        {
+                            if (requestInputStream.Position > 0)
+                            {
+                                // rewind the stream for another read
+                                requestInputStream.Position = 0;
+                            }
+                        }
                     }
 
                     var remoteResponse = this.PassThrough(request, this.RemoteEndpoint, this.TimeoutInMilliSeconds, requestInputStream);
 
                     // use a stream we can read more than once
                     var remoteResposeStream = new MemoryStream();
-                    StreamUtils.CopyStream(remoteResponse.GetResponseStream(), remoteResposeStream);
+                    remoteResponse.GetResponseStream().CopyTo(remoteResposeStream);
 
                     if (!requestAnsweredSuccessfully)
                     {
                         // We didn't answer the request yet, so use the elastic pass-through response
-<<<<<<< HEAD
                         // Obtain a response object.
                         response = context.Response;
 
-=======
->>>>>>> 5b75ebac
                         response.StatusCode = (int)remoteResponse.StatusCode;
                         response.ContentLength64 = remoteResponse.ContentLength;
                         response.ContentType = remoteResponse.ContentType;
-                        response.Headers.Add("X-K2-PassThrough", "true");
 
                         // Send the respose back
                         var output = response.OutputStream;
-                        StreamUtils.CopyStream(remoteResposeStream, output);
+                        remoteResposeStream.Position = 0;
+                        remoteResposeStream.CopyTo(output);
                         output.Close();
                     }
 
                     if (requestTraceIsOn)
                     {
-                        this.tracer.WriteFile($"{request.RequestTraceIdentifier}.ElasticResponse.json", remoteResposeStream);
+                        this.WriteFile($"{requestId}.ElasticResponse.json", remoteResposeStream);
                     }
                 }
                 catch (Exception ex)
@@ -199,8 +209,10 @@
 
                     using (var stream = remoteRequest.GetRequestStream())
                     {
+                        // request.InputStream.CopyTo(stream);
+
                         // This is a fallback since we already read the source stream
-                        StreamUtils.CopyStream(memoryStream, stream);
+                        memoryStream.CopyTo(stream);
                     }
                 }
 
@@ -215,6 +227,42 @@
             }
         }
 
+        private void WriteFile(string filename, string content)
+        {
+            try
+            {
+                using (StreamWriter outputFile = new StreamWriter(Path.Combine(TracePath, filename)))
+                {
+                    outputFile.Write(content);
+                }
+            }
+            catch (Exception ex)
+            {
+                this.Logger.Error(ex, "Failed to write trace files.");
+                this.Logger.Warning($"Create folder {TracePath} to dump the content of translated queries");
+            }
+        }
+
+        private void WriteFile(string filename, Stream content)
+        {
+            try
+            {
+                using (FileStream outputFile = new FileStream(Path.Combine(TracePath, filename), FileMode.CreateNew))
+                {
+                    content.Position = 0;
+                    content.CopyTo(outputFile);
+                    content.Position = 0;
+
+                    outputFile.Flush();
+                }
+            }
+            catch (Exception ex)
+            {
+                this.Logger.Error(ex, "Failed to write trace files.");
+                this.Logger.Warning($"Create folder {TracePath} to dump the content of translated queries");
+            }
+        }
+
         private string GetRequestBody(HttpListenerRequest request, MemoryStream bodyMemoryStream)
         {
             if (!request.HasEntityBody)
@@ -222,7 +270,6 @@
                 return null;
             }
 
-            bodyMemoryStream.Position = 0;
             using (var reader = new StreamReader(bodyMemoryStream, request.ContentEncoding, false, 4096, true))
             {
                 return reader.ReadToEnd();
